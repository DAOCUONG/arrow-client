--- conflicted
+++ resolved
@@ -107,11 +107,7 @@
 ];
 
 /// Find all RTSP streams in all local networks.
-<<<<<<< HEAD
-pub fn find_rtsp_streams() -> Result<ScanReport> {
-=======
-pub fn find_rtsp_streams(rtsp_paths_file: &str) -> Result<Vec<Service>> {
->>>>>>> e46981d1
+pub fn find_rtsp_streams(rtsp_paths_file: &str) -> Result<ScanReport> {
     let tc      = pcap::new_threading_context();
     let devices = EthernetDevice::list();
     
