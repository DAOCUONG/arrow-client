// Copyright 2015 click2stream, Inc.
// 
// Licensed under the Apache License, Version 2.0 (the "License");
// you may not use this file except in compliance with the License.
// You may obtain a copy of the License at
// 
//     http://www.apache.org/licenses/LICENSE-2.0
// 
// Unless required by applicable law or agreed to in writing, software
// distributed under the License is distributed on an "AS IS" BASIS,
// WITHOUT WARRANTIES OR CONDITIONS OF ANY KIND, either express or implied.
// See the License for the specific language governing permissions and
// limitations under the License.

///! Network scanner for RTSP streams.

use std::io;
use std::fmt;
use std::thread;
use std::result;

use std::fs::File;
use std::sync::Arc;
use std::error::Error;
use std::collections::HashSet;
use std::collections::HashMap;
use std::io::{BufReader, BufRead};
use std::fmt::{Display, Formatter};
use std::net::{IpAddr, SocketAddr, SocketAddrV4};

use net::rtsp;
use net::raw::pcap;

use net::rtsp::Client as RtspClient;
use net::raw::devices::EthernetDevice;
use net::raw::ether::MacAddr;
use net::raw::arp::scanner::Ipv4ArpScanner;
use net::raw::icmp::scanner::IcmpScanner;
use net::arrow::protocol::{Service, ScanReport};
use net::arrow::protocol::{HINFO_FLAG_ARP, HINFO_FLAG_ICMP};
use net::raw::tcp::scanner::{TcpPortScanner, PortCollection};
use net::rtsp::sdp::{SessionDescription, MediaType, RTPMap, FromAttribute};

static RTSP_PATH_FILE: &'static str = "/etc/arrow/rtsp-paths";

/// Discovery error.
#[derive(Debug, Clone)]
pub struct DiscoveryError {
    msg: String,
}

impl Error for DiscoveryError {
    fn description(&self) -> &str {
        &self.msg
    }
}

impl Display for DiscoveryError {
    fn fmt(&self, f: &mut Formatter) -> result::Result<(), fmt::Error> {
        f.write_str(&self.msg)
    }
}

impl From<String> for DiscoveryError {
    fn from(msg: String) -> DiscoveryError {
        DiscoveryError { msg: msg }
    }
}

impl<'a> From<&'a str> for DiscoveryError {
    fn from(msg: &'a str) -> DiscoveryError {
        DiscoveryError { msg: msg.to_string() }
    }
}

impl From<rtsp::RtspError> for DiscoveryError {
    fn from(err: rtsp::RtspError) -> DiscoveryError {
        DiscoveryError::from(format!("RTSP client error: {}", 
            err.description()))
    }
}

impl From<pcap::PcapError> for DiscoveryError {
    fn from(err: pcap::PcapError) -> DiscoveryError {
        DiscoveryError::from(format!("pcap error: {}", err.description()))
    }
}

impl From<io::Error> for DiscoveryError {
    fn from(err: io::Error) -> DiscoveryError {
        DiscoveryError::from(format!("IO error: {}", err.description()))
    }
}

/// Discovery result type alias.
pub type Result<T> = result::Result<T, DiscoveryError>;

<<<<<<< HEAD
=======
/// Discovery host type alias.
type Host = (MacAddr, Ipv4Addr);
/// Discovery service type alias.
type Socket = (MacAddr, SocketAddrV4);

/// RTSP port candidates.
static RTSP_PORT_CANDIDATES: &'static [u16] = &[
      554,    88,    81,   555,  7447, 
     8554,  7070, 10554,    80
];

>>>>>>> 4b882868
/// Find all RTSP streams in all local networks.
pub fn find_rtsp_streams() -> Result<ScanReport> {
    let tc      = pcap::new_threading_context();
    let devices = EthernetDevice::list();
    
    let port_candidates = PortCollection::new()
        .add_all(RTSP_PORT_CANDIDATES);
    
    let mut threads = Vec::new();
    
    for dev in devices {
        let pc     = port_candidates.clone();
        let tc     = tc.clone();
        let handle = thread::spawn(move || {
            find_services(tc, &dev, &pc)
        });
        
        threads.push(handle);
    }
    
    let mut report = ScanReport::new();
    
    for handle in threads {
        if let Ok(res) = handle.join() {
            report.merge(try!(res));
        } else {
            return Err(DiscoveryError::from("port scanner thread panicked"));
        }
    }
    
<<<<<<< HEAD
    let rtsp_services = try!(find_rtsp_services(&report));
=======
    // note: we permit only one RTSP service per host (some stupid RTSP servers 
    // are accessible from more than one port and they tend to crash when they 
    // are accessed from the "incorrect" one)
    let rtsp_services   = try!(find_rtsp_services(&services));
    let port_priorities = get_port_priorities(RTSP_PORT_CANDIDATES);
    let rtsp_services   = filter_duplicit_services(
        &rtsp_services,
        &port_priorities);
>>>>>>> 4b882868
    
    let mut threads = Vec::new();
    let paths       = Arc::new(try!(load_rtsp_paths(RTSP_PATH_FILE)));
    
    for (mac, addr) in rtsp_services {
        let paths  = paths.clone();
        let handle = thread::spawn(move || {
            find_rtsp_paths(mac, addr, &paths)
        });
        threads.push(handle);
    }
    
    for handle in threads {
        match handle.join() {
            Err(_) => return Err(DiscoveryError::from(
                "path testing thread panicked")),
            Ok(svc) => report.add_service(try!(svc))
        }
    }
    
    Ok(report)
}

/// Load all known RTSP path variants from a given file.
fn load_rtsp_paths(file: &str) -> Result<Vec<String>> {
    let file      = try!(File::open(file));
    let breader   = BufReader::new(file);
    let mut paths = Vec::new();
    
    for line in breader.lines() {
        let path = try!(line);
        if !path.starts_with('#') {
            paths.push(path);
        }
    }
    
    Ok(paths)
}

/// Check if a given service is an RTSP service.
fn is_rtsp_service(addr: SocketAddr) -> Result<bool> {
    let mut client = try!(RtspClient::new(addr));
    client.set_timeout(Some(1000));
    Ok(client.options().is_ok())
}

/// Check if a given session description contains at least one H.264 or 
/// a general MPEG4 video stream.
fn is_supported_service(sdp: &[u8]) -> bool {
    if let Ok(sdp) = SessionDescription::parse(sdp) {
        let mut vcodecs   = HashSet::new();
        let video_streams = sdp.media_descriptions.into_iter()
            .filter(|md| md.media_type == MediaType::Video);
        
        for md in video_streams {
            for attr in md.attributes {
                if let Ok(rtpmap) = RTPMap::parse(&attr) {
                    vcodecs.insert(rtpmap.encoding.to_uppercase());
                }
            }
        }
        
        vcodecs.contains("H264") ||
            vcodecs.contains("H264-RCDO") ||
            vcodecs.contains("H264-SVC") ||
            vcodecs.contains("MP4V-ES") ||
            vcodecs.contains("MPEG4-GENERIC")
    } else {
        false
    }
}

/// RTSP DESCRIBE status.
#[derive(Debug, Copy, Clone, Eq, PartialEq)]
enum DescribeStatus {
    Ok,
    Locked,
    Unsupported,
    NotFound,
    Error
}

/// Get describe status code for a given RTSP service and path.
fn get_describe_status(addr: SocketAddr, path: &str) -> Result<DescribeStatus> {
    let mut client = try!(RtspClient::new(addr));
    client.set_timeout(Some(1000));
    if let Ok(response) = client.describe(path) {
        let header = response.header;
        let hipcam = match header.get_str("Server") {
            Some("HiIpcam/V100R003 VodServer/1.0.0") => true,
            Some("Hipcam RealServer/V1.0")           => true,
            _ => false
        };
        
        if hipcam && path != "/11" && path != "/12" {
            Ok(DescribeStatus::NotFound)
        } else {
            match header.code {
                404 => Ok(DescribeStatus::NotFound),
                401 => Ok(DescribeStatus::Locked),
                200 if is_supported_service(&response.body) => 
                    Ok(DescribeStatus::Ok),
                200 => Ok(DescribeStatus::Unsupported),
                _   => Ok(DescribeStatus::Error)
            }
        }
    } else {
        Ok(DescribeStatus::Error)
    }
}

/// Find open ports on all available hosts within a given network and port 
/// range.
fn find_services(
    pc: pcap::ThreadingContext,
    device: &EthernetDevice,
    ports: &PortCollection) -> Result<ScanReport> {
    let mut report  = ScanReport::new();
    
    for (mac, ip) in try!(Ipv4ArpScanner::scan_device(pc.clone(), device)) {
        report.add_host(mac, IpAddr::V4(ip), HINFO_FLAG_ARP);
    }
    
    for (mac, ip) in try!(IcmpScanner::scan_device(pc.clone(), device)) {
        report.add_host(mac, IpAddr::V4(ip), HINFO_FLAG_ICMP);
    }
    
    let open_ports = {
        let hosts = report.hosts()
            .map(|host| (host.mac_addr, host.ip_addr));
        
        try!(find_open_ports(pc, device, hosts, ports))
    };
    
    for (mac, addr) in open_ports {
        report.add_port(mac, addr.ip(), addr.port());
    }
    
    Ok(report)
}

/// Check if any of given TCP ports is open on on any host from a given set.
fn find_open_ports<H: IntoIterator<Item=(MacAddr, IpAddr)>>(
    pc: pcap::ThreadingContext,
    device: &EthernetDevice,
    hosts: H, 
    ports: &PortCollection) -> Result<Vec<(MacAddr, SocketAddr)>> {
    let hosts = hosts.into_iter()
        .filter_map(|(mac, ip)| match ip {
            IpAddr::V4(ip) => Some((mac, ip)),
            _              => None
        });
    
    let res = try!(TcpPortScanner::scan_ipv4_hosts(pc, device, hosts, ports))
        .into_iter()
        .map(|(mac, ip, p)| (mac, SocketAddr::V4(SocketAddrV4::new(ip, p))))
        .collect::<Vec<_>>();
    
    Ok(res)
}

/// Find all RTSP services among a given set of sockets.
fn find_rtsp_services(
    report: &ScanReport) -> Result<Vec<(MacAddr, SocketAddr)>> {
    let mut threads = Vec::new();
    let mut res     = Vec::new();
    
    for (mac, addr) in report.socket_addrs() {
        let handle = thread::spawn(move || {
            (mac, addr, is_rtsp_service(addr))
        });
        threads.push(handle);
    }
    
    for handle in threads {
        if let Ok((mac, addr, rtsp)) = handle.join() {
            if try!(rtsp) {
                res.push((mac, addr));
            }
        } else {
            return Err(DiscoveryError::from("RTSP service testing thread panicked"));
        }
    }
    
    Ok(res)
}

/// Find all available RTSP paths for a given RTSP service.
fn find_rtsp_paths(
    mac: MacAddr, 
    addr: SocketAddr, 
    paths: &[String]) -> Result<Service> {
    let mut service = Service::UnknownRTSP(mac, addr);
    
    for path in paths {
        let status = try!(get_describe_status(addr, path));
        if status == DescribeStatus::Ok {
            service = Service::RTSP(mac, addr, path.to_string());
        } else if status == DescribeStatus::Unsupported {
            service = Service::UnsupportedRTSP(mac, addr, path.to_string());
        } else if status == DescribeStatus::Locked {
            service = Service::LockedRTSP(mac, addr);
        }
        
        match status {
            DescribeStatus::Ok     => break,
            DescribeStatus::Locked => break,
            _ => ()
        }
    }
    
    Ok(service)
}

/// Assuming the given list of ports is sorted according to port priority 
/// (from highest to lowest), get a map of port -> port_priority pairs.
fn get_port_priorities(ports: &[u16]) -> HashMap<u16, usize> {
    let mut res = HashMap::new();
    let len = ports.len();
    for i in 0..len {
        res.insert(ports[i], len - i);
    }
    
    res
}

/// Filter out duplicit services from a given list using given priorities.
fn filter_duplicit_services(
    services: &[Socket], 
    port_priorities: &HashMap<u16, usize>) -> Vec<Socket> {
    let mut svc_map = HashMap::new();
    
    for &(ref mac, ref saddr) in services {
        let mac  = *mac;
        let ip   = *saddr.ip();
        let port = saddr.port();
        
        if svc_map.contains_key(&ip) {
            let old_port = svc_map.get(&ip)
                .map(|&(_, _, ref port)| *port)
                .unwrap_or(0);
            let old_priority = port_priorities.get(&old_port)
                .map(|priority| *priority)
                .unwrap_or(0);
            let new_priority = port_priorities.get(&port)
                .map(|priority| *priority)
                .unwrap_or(0);
            if new_priority > old_priority {
                svc_map.insert(ip, (mac, ip, port));
            }
        } else {
            svc_map.insert(ip, (mac, ip, port));
        }
    }
    
    svc_map.into_iter()
        .map(|(_, (mac, ip, port))| (mac, SocketAddrV4::new(ip, port)))
        .collect::<_>()
}

#[cfg(test)]
#[test]
/// Test the service priority filtering function.
fn test_service_filtering() {
    let ports = [554, 80];
    let mac   = MacAddr::new(0, 0, 0, 0, 0, 0);
    let ip    = Ipv4Addr::new(0, 0, 0, 0);
    
    let mut services = Vec::new();
    
    services.push((mac, SocketAddrV4::new(ip, 80)));
    services.push((mac, SocketAddrV4::new(ip, 554)));
    
    let port_priorities = get_port_priorities(&ports);
    let services = filter_duplicit_services(&services, &port_priorities);
    
    assert_eq!(services.len(), 1);
    assert_eq!(services[0].1.port(), 554);
}<|MERGE_RESOLUTION|>--- conflicted
+++ resolved
@@ -26,7 +26,7 @@
 use std::collections::HashMap;
 use std::io::{BufReader, BufRead};
 use std::fmt::{Display, Formatter};
-use std::net::{IpAddr, SocketAddr, SocketAddrV4};
+use std::net::{IpAddr, SocketAddr, SocketAddrV4, SocketAddrV6};
 
 use net::rtsp;
 use net::raw::pcap;
@@ -95,20 +95,12 @@
 /// Discovery result type alias.
 pub type Result<T> = result::Result<T, DiscoveryError>;
 
-<<<<<<< HEAD
-=======
-/// Discovery host type alias.
-type Host = (MacAddr, Ipv4Addr);
-/// Discovery service type alias.
-type Socket = (MacAddr, SocketAddrV4);
-
 /// RTSP port candidates.
 static RTSP_PORT_CANDIDATES: &'static [u16] = &[
       554,    88,    81,   555,  7447, 
      8554,  7070, 10554,    80
 ];
 
->>>>>>> 4b882868
 /// Find all RTSP streams in all local networks.
 pub fn find_rtsp_streams() -> Result<ScanReport> {
     let tc      = pcap::new_threading_context();
@@ -139,18 +131,14 @@
         }
     }
     
-<<<<<<< HEAD
-    let rtsp_services = try!(find_rtsp_services(&report));
-=======
     // note: we permit only one RTSP service per host (some stupid RTSP servers 
     // are accessible from more than one port and they tend to crash when they 
     // are accessed from the "incorrect" one)
-    let rtsp_services   = try!(find_rtsp_services(&services));
+    let rtsp_services   = try!(find_rtsp_services(&report));
     let port_priorities = get_port_priorities(RTSP_PORT_CANDIDATES);
     let rtsp_services   = filter_duplicit_services(
         &rtsp_services,
         &port_priorities);
->>>>>>> 4b882868
     
     let mut threads = Vec::new();
     let paths       = Arc::new(try!(load_rtsp_paths(RTSP_PATH_FILE)));
@@ -379,13 +367,13 @@
 
 /// Filter out duplicit services from a given list using given priorities.
 fn filter_duplicit_services(
-    services: &[Socket], 
-    port_priorities: &HashMap<u16, usize>) -> Vec<Socket> {
+    services: &[(MacAddr, SocketAddr)], 
+    port_priorities: &HashMap<u16, usize>) -> Vec<(MacAddr, SocketAddr)> {
     let mut svc_map = HashMap::new();
     
     for &(ref mac, ref saddr) in services {
         let mac  = *mac;
-        let ip   = *saddr.ip();
+        let ip   = saddr.ip();
         let port = saddr.port();
         
         if svc_map.contains_key(&ip) {
@@ -407,9 +395,15 @@
     }
     
     svc_map.into_iter()
-        .map(|(_, (mac, ip, port))| (mac, SocketAddrV4::new(ip, port)))
+        .map(|(_, (mac, ip, port))| match ip {
+            IpAddr::V4(ip) => (mac, SocketAddr::V4(SocketAddrV4::new(ip, port))),
+            IpAddr::V6(ip) => (mac, SocketAddr::V6(SocketAddrV6::new(ip, port, 0, 0)))
+        })
         .collect::<_>()
 }
+
+#[cfg(test)]
+use std::net::Ipv4Addr;
 
 #[cfg(test)]
 #[test]
@@ -421,8 +415,8 @@
     
     let mut services = Vec::new();
     
-    services.push((mac, SocketAddrV4::new(ip, 80)));
-    services.push((mac, SocketAddrV4::new(ip, 554)));
+    services.push((mac, SocketAddr::V4(SocketAddrV4::new(ip, 80))));
+    services.push((mac, SocketAddr::V4(SocketAddrV4::new(ip, 554))));
     
     let port_priorities = get_port_priorities(&ports);
     let services = filter_duplicit_services(&services, &port_priorities);
